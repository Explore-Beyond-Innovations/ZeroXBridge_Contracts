--- conflicted
+++ resolved
@@ -183,9 +183,6 @@
             self.proposal_exists.write(proposal_id, true)
         }
 
-<<<<<<< HEAD
-        fn tally_poll_votes(ref self: ContractState, proposal_id: u256){
-=======
         fn start_poll(ref self: ContractState, proposal_id: u256) {
             let mut proposal = self._validate_proposal_exists(proposal_id);
             assert(proposal.status == ProposalStatus::Pending, 'Poll phase already started');
@@ -201,8 +198,7 @@
                 );
         }
 
-        fn tally_poll_votes(ref self: ContractState, proposal_id: u256) {
->>>>>>> 0bf40e6e
+        fn tally_poll_votes(ref self: ContractState, proposal_id: u256){
             let mut proposal = self._validate_proposal_exists(proposal_id);
 
             if proposal.status != ProposalStatus::PollActive {
