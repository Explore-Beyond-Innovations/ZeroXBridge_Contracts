[package]
name = "l2"
version = "0.1.0"
edition = "2024_07"

# See more keys and their definitions at https://docs.swmansion.com/scarb/docs/reference/manifest.html

[dependencies]
starknet = "2.9.2"
openzeppelin_access = "0.20.0"
openzeppelin_token = "0.20.0"
<<<<<<< HEAD
=======
openzeppelin_upgrades = "0.20.0"
>>>>>>> d1c983a4

[dev-dependencies]
assert_macros = "2.9.2"
openzeppelin_utils = "0.20.0"
<<<<<<< HEAD
=======
snforge_std = "0.36.0"
>>>>>>> d1c983a4

[[target.starknet-contract]]
sierra = true

[scripts]
test = "snforge test"<|MERGE_RESOLUTION|>--- conflicted
+++ resolved
@@ -9,18 +9,12 @@
 starknet = "2.9.2"
 openzeppelin_access = "0.20.0"
 openzeppelin_token = "0.20.0"
-<<<<<<< HEAD
-=======
 openzeppelin_upgrades = "0.20.0"
->>>>>>> d1c983a4
 
 [dev-dependencies]
 assert_macros = "2.9.2"
 openzeppelin_utils = "0.20.0"
-<<<<<<< HEAD
-=======
 snforge_std = "0.36.0"
->>>>>>> d1c983a4
 
 [[target.starknet-contract]]
 sierra = true
