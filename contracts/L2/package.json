--- conflicted
+++ resolved
@@ -23,13 +23,10 @@
     "ora": "^8.2.0",
     "starknet": "^6.24.1"
   },
-<<<<<<< HEAD
   "devDependencies": {
     "@types/node": "^24.0.4",
     "ts-node": "^10.9.2",
     "typescript": "^5.3.3"
   }
-=======
   "packageManager": "yarn@1.22.22+sha512.a6b2f7906b721bba3d67d4aff083df04dad64c399707841b7acf00f6b133b7ac24255f2652fa22ae3534329dc6180534e98d17432037ff6fd140556e2bb3137e"
->>>>>>> 6cef35be
 }